--- conflicted
+++ resolved
@@ -3,42 +3,9 @@
 services:
   - docker
 
-<<<<<<< HEAD
-node_js:
-  - 12
-  - 10.13
-
-# Trigger a push build on release and greenkeeper branches + PRs build on every branches
-# Avoid double build on PRs (See https://github.com/travis-ci/travis-ci/issues/1147)
-branches:
-  only:
-    - master
-    - next
-    - beta
-    - /^\d+\.(\d+|x)(\.x)?$/
-    - /^greenkeeper.*$/
-
-# Retry install on fail to avoid failing a build on network/disk/external errors
-install:
-  - travis_retry npm install
-
-script:
-  - npm run test
-
-after_success:
-  - npm run codecov
-
-jobs:
-  include:
-    - stage: release
-      node_js: lts/*
-      script:
-        - npm run semantic-release
-=======
 import:
   - .travis/node.yml
   - .travis/node-versions.yml
   - .travis/semantic-release.yml
   - .travis/greenkeeper.yml
-  - .travis/codecov.yml
->>>>>>> a373f8be
+  - .travis/codecov.yml