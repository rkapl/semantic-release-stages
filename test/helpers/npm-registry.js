import path, { dirname } from "node:path";
import { fileURLToPath } from "node:url";
import Docker from "dockerode";
import getStream from "get-stream";
import got from "got";
import delay from "delay";
import pRetry from "p-retry";

const IMAGE = "verdaccio/verdaccio:5";
const REGISTRY_PORT = 4873;
const REGISTRY_HOST = "localhost";
const NPM_USERNAME = "integration";
const NPM_PASSWORD = "suchsecure";
const NPM_EMAIL = "integration@test.com";
const docker = new Docker();
const __dirname = dirname(fileURLToPath(import.meta.url));
let container, npmToken;

/**
 * Download the `npm-registry-docker` Docker image, create a new container and start it.
 */
export async function start() {
  await getStream(await docker.pull(IMAGE));

  container = await docker.createContainer({
    Tty: true,
    Image: IMAGE,
<<<<<<< HEAD
    PortBindings: { [`${REGISTRY_PORT}/tcp`]: [{ HostPort: `${REGISTRY_PORT}` }] },
    Binds: [`${path.join(__dirname, "config.yaml")}:/verdaccio/conf/config.yaml`],
=======
    HostConfig: {
        PortBindings: {[`${REGISTRY_PORT}/tcp`]: [{HostPort: `${REGISTRY_PORT}`}]},
        Binds: [`${path.join(__dirname, 'config.yaml')}:/verdaccio/conf/config.yaml`],
    },
    ExposedPorts: {[`${REGISTRY_PORT}/tcp`]: {}}
>>>>>>> f1d6e65d
  });

  await container.start();
  await delay(4000);

  try {
    // Wait for the registry to be ready
    await pRetry(() => got(`http://${REGISTRY_HOST}:${REGISTRY_PORT}/`, { cache: false }), {
      retries: 7,
      minTimeout: 1000,
      factor: 2,
    });
  } catch {
    throw new Error(`Couldn't start npm-registry-docker after 2 min`);
  }

  // Create user
  await got(`http://${REGISTRY_HOST}:${REGISTRY_PORT}/-/user/org.couchdb.user:${NPM_USERNAME}`, {
    method: "PUT",
    json: {
      _id: `org.couchdb.user:${NPM_USERNAME}`,
      name: NPM_USERNAME,
      roles: [],
      type: "user",
      password: NPM_PASSWORD,
      email: NPM_EMAIL,
    },
  });

  // Create token for user
  ({ token: npmToken } = await got(`http://${REGISTRY_HOST}:${REGISTRY_PORT}/-/npm/v1/tokens`, {
    username: NPM_USERNAME,
    password: NPM_PASSWORD,
    method: "POST",
    headers: { "content-type": "application/json" },
    json: { password: NPM_PASSWORD, readonly: false, cidr_whitelist: [] },
  }).json());
}

export const url = `http://${REGISTRY_HOST}:${REGISTRY_PORT}/`;

export const authEnv = () => ({
  npm_config_registry: url, // eslint-disable-line camelcase
  NPM_TOKEN: npmToken,
});

/**
 * Stop and remote the `npm-registry-docker` Docker container.
 */
export async function stop() {
  await container.stop();
  await container.remove();
}<|MERGE_RESOLUTION|>--- conflicted
+++ resolved
@@ -25,16 +25,11 @@
   container = await docker.createContainer({
     Tty: true,
     Image: IMAGE,
-<<<<<<< HEAD
-    PortBindings: { [`${REGISTRY_PORT}/tcp`]: [{ HostPort: `${REGISTRY_PORT}` }] },
-    Binds: [`${path.join(__dirname, "config.yaml")}:/verdaccio/conf/config.yaml`],
-=======
     HostConfig: {
-        PortBindings: {[`${REGISTRY_PORT}/tcp`]: [{HostPort: `${REGISTRY_PORT}`}]},
-        Binds: [`${path.join(__dirname, 'config.yaml')}:/verdaccio/conf/config.yaml`],
+      PortBindings: { [`${REGISTRY_PORT}/tcp`]: [{ HostPort: `${REGISTRY_PORT}` }] },
+      Binds: [`${path.join(__dirname, "config.yaml")}:/verdaccio/conf/config.yaml`],
     },
-    ExposedPorts: {[`${REGISTRY_PORT}/tcp`]: {}}
->>>>>>> f1d6e65d
+    ExposedPorts: { [`${REGISTRY_PORT}/tcp`]: {} },
   });
 
   await container.start();
