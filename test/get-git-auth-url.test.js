--- conflicted
+++ resolved
@@ -82,18 +82,13 @@
   const {cwd} = await gitRepo();
 
   t.is(
-<<<<<<< HEAD
-    await getAuthUrl({
-      cwd,
-      env,
-      branch: {name: 'master'},
-      options: {repositoryUrl: 'semanitc-release/semanitc-release'},
-    }),
-    'https://github.com/semanitc-release/semanitc-release.git'
-=======
-    await getAuthUrl({cwd, env, options: {repositoryUrl: 'semantic-release/semantic-release'}}),
+    await getAuthUrl({
+      cwd,
+      env,
+      branch: {name: 'master'},
+      options: {repositoryUrl: 'semantic-release/semantic-release'},
+    }),
     'https://github.com/semantic-release/semantic-release.git'
->>>>>>> 9eaf9552
   );
 });
 
@@ -104,12 +99,8 @@
     await getAuthUrl({
       cwd,
       env,
-<<<<<<< HEAD
-      branch: {name: 'master'},
-      options: {repositoryUrl: 'gitlab:semanitc-release/semanitc-release'},
-=======
-      options: {branch: 'master', repositoryUrl: 'gitlab:semantic-release/semantic-release'},
->>>>>>> 9eaf9552
+      branch: {name: 'master'},
+      options: {repositoryUrl: 'gitlab:semantic-release/semantic-release'},
     }),
     'https://gitlab.com/semantic-release/semantic-release.git'
   );
