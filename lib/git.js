const {matches, pick, memoize} = require('lodash');
const gitLogParser = require('git-log-parser');
const getStream = require('get-stream');
const execa = require('execa');
const debug = require('debug')('semantic-release:git');

Object.assign(gitLogParser.fields, {hash: 'H', message: 'B', gitTags: 'd', committerDate: {key: 'ci', type: Date}});

/**
 * Get the commit sha for a given tag.
 *
 * @param {String} tagName Tag name for which to retrieve the commit sha.
 * @param {Object} [execaOpts] Options to pass to `execa`.
 *
 * @return {String} The commit sha of the tag in parameter or `null`.
 */
async function getTagHead(tagName, execaOpts) {
  try {
    return (await execa('git', ['rev-list', '-1', tagName], execaOpts)).stdout;
  } catch (error) {
    debug(error);
  }
}

/**
 * Get all the repository tags.
 *
 * @param {Object} [execaOpts] Options to pass to `execa`.
 *
 * @return {Array<String>} List of git tags.
 * @throws {Error} If the `git` command fails.
 */
async function getTags(execaOpts) {
  return (await execa('git', ['tag'], execaOpts)).stdout
    .split('\n')
    .map(tag => tag.trim())
    .filter(Boolean);
}

/**
 * Retrieve a range of commits.
 *
 * @param {String} from to includes all commits made after this sha (does not include this sha).
 * @param {String} to to includes all commits made before this sha (also include this sha).
 * @param {Object} [execaOpts] Options to pass to `execa`.
 * @return {Promise<Array<Object>>} The list of commits between `from` and `to`.
 */
async function getCommits(from, to, execaOpts) {
  return (await getStream.array(
    gitLogParser.parse(
      {_: `${from ? from + '..' : ''}${to}`},
      {cwd: execaOpts.cwd, env: {...process.env, ...execaOpts.env}}
    )
  )).map(({message, gitTags, ...commit}) => ({...commit, message: message.trim(), gitTags: gitTags.trim()}));
}

/**
 * Get all the repository branches.
 *
 * @param {String} repositoryUrl The remote repository URL.
 * @param {Object} [execaOpts] Options to pass to `execa`.
 *
 * @return {Array<String>} List of git branches.
 * @throws {Error} If the `git` command fails.
 */
async function getBranches(repositoryUrl, execaOpts) {
  return (await execa('git', ['ls-remote', '--heads', repositoryUrl], execaOpts)).stdout
    .split('\n')
    .map(branch => branch.match(/^.+refs\/heads\/(.+)$/)[1])
    .filter(Boolean);
}

const getBranchCommits = memoize((branch, execaOpts) =>
  getStream.array(gitLogParser.parse({_: branch}, {cwd: execaOpts.cwd, env: {...process.env, ...execaOpts.env}}))
);

/**
 * Verify if the `ref` is in the direct history of a given branch.
 *
 * @param {String} ref The reference to look for.
 * @param {String} branch The branch for which to check if the `ref` is in history.
 * @param {Boolean} findRebasedTags Weither consider in history tags associated with a commit that was rebased to another branch (i.e. GitHub Rebase and Merge feature).
 * @param {Object} [execaOpts] Options to pass to `execa`.
 *
 * @return {Boolean} `true` if the reference is in the history of the current branch, falsy otherwise.
 */
async function isRefInHistory(ref, branch, findRebasedTags, execaOpts) {
  if (!(await isRefExists(branch, execaOpts))) {
    return false;
  }

  try {
    await execa('git', ['merge-base', '--is-ancestor', ref, branch], execaOpts);
    return true;
  } catch (error) {
    if (error.exitCode === 1) {
<<<<<<< HEAD
      if (findRebasedTags) {
        const [tagCommit] = await getStream.array(
          gitLogParser.parse({_: ref, n: '1'}, {cwd: execaOpts.cwd, env: {...process.env, ...execaOpts.env}})
        );
        return (await getBranchCommits(branch, execaOpts)).some(matches(pick(tagCommit, ['message', 'author'])));
      }

=======
>>>>>>> 9eaf9552
      return false;
    }

    debug(error);
    throw error;
  }
}

/**
 * Verify if the `ref` exits
 *
 * @param {String} ref The reference to verify.
 * @param {Object} [execaOpts] Options to pass to `execa`.
 *
 * @return {Boolean} `true` if the reference exists, falsy otherwise.
 */
async function isRefExists(ref, execaOpts) {
  try {
    return (await execa('git', ['rev-parse', '--verify', ref], execaOpts)).exitCode === 0;
  } catch (error) {
    debug(error);
  }
}

/**
 * Unshallow the git repository if necessary and fetch all the tags.
 *
 * @param {String} repositoryUrl The remote repository URL.
 * @param {String} branch The repository branch to fetch.
 * @param {Object} [execaOpts] Options to pass to `execa`.
 */
async function fetch(repositoryUrl, branch, execaOpts) {
  const isLocalExists =
    (await execa('git', ['rev-parse', '--verify', branch], {...execaOpts, reject: false})).exitCode === 0;

  try {
<<<<<<< HEAD
    await execa(
      'git',
      [
        'fetch',
        '--unshallow',
        '--tags',
        ...(isLocalExists ? [repositoryUrl] : [repositoryUrl, `+refs/heads/${branch}:refs/heads/${branch}`]),
      ],
      execaOpts
    );
  } catch (error) {
    await execa(
      'git',
      [
        'fetch',
        '--tags',
        ...(isLocalExists ? [repositoryUrl] : [repositoryUrl, `+refs/heads/${branch}:refs/heads/${branch}`]),
      ],
      execaOpts
    );
=======
    await execa('git', ['fetch', '--unshallow', '--tags', repositoryUrl], execaOpts);
  } catch (_) {
    await execa('git', ['fetch', '--tags', repositoryUrl], execaOpts);
>>>>>>> 9eaf9552
  }
}

/**
 * Get the HEAD sha.
 *
 * @param {Object} [execaOpts] Options to pass to `execa`.
 *
 * @return {String} the sha of the HEAD commit.
 */
async function getGitHead(execaOpts) {
  return (await execa('git', ['rev-parse', 'HEAD'], execaOpts)).stdout;
}

/**
 * Get the repository remote URL.
 *
 * @param {Object} [execaOpts] Options to pass to `execa`.
 *
 * @return {string} The value of the remote git URL.
 */
async function repoUrl(execaOpts) {
  try {
    return (await execa('git', ['config', '--get', 'remote.origin.url'], execaOpts)).stdout;
  } catch (error) {
    debug(error);
  }
}

/**
 * Test if the current working directory is a Git repository.
 *
 * @param {Object} [execaOpts] Options to pass to `execa`.
 *
 * @return {Boolean} `true` if the current working directory is in a git repository, falsy otherwise.
 */
async function isGitRepo(execaOpts) {
  try {
    return (await execa('git', ['rev-parse', '--git-dir'], execaOpts)).exitCode === 0;
  } catch (error) {
    debug(error);
  }
}

/**
 * Verify the write access authorization to remote repository with push dry-run.
 *
 * @param {String} repositoryUrl The remote repository URL.
 * @param {String} branch The repository branch for which to verify write access.
 * @param {Object} [execaOpts] Options to pass to `execa`.
 *
 * @throws {Error} if not authorized to push.
 */
async function verifyAuth(repositoryUrl, branch, execaOpts) {
  try {
    await execa('git', ['push', '--dry-run', repositoryUrl, `HEAD:${branch}`], execaOpts);
  } catch (error) {
    debug(error);
    throw error;
  }
}

/**
 * Tag the commit head on the local repository.
 *
 * @param {String} tagName The name of the tag.
 * @param {String} ref The Git reference to tag.
 * @param {Object} [execaOpts] Options to pass to `execa`.
 *
 * @throws {Error} if the tag creation failed.
 */
async function tag(tagName, ref, execaOpts) {
  await execa('git', ['tag', tagName, ref], execaOpts);
}

/**
 * Push to the remote repository.
 *
 * @param {String} repositoryUrl The remote repository URL.
 * @param {Object} [execaOpts] Options to pass to `execa`.
 *
 * @throws {Error} if the push failed.
 */
async function push(repositoryUrl, execaOpts) {
  await execa('git', ['push', '--tags', repositoryUrl], execaOpts);
}

/**
 * Verify a tag name is a valid Git reference.
 *
 * @param {String} tagName the tag name to verify.
 * @param {Object} [execaOpts] Options to pass to `execa`.
 *
 * @return {Boolean} `true` if valid, falsy otherwise.
 */
async function verifyTagName(tagName, execaOpts) {
  try {
    return (await execa('git', ['check-ref-format', `refs/tags/${tagName}`], execaOpts)).exitCode === 0;
<<<<<<< HEAD
  } catch (error) {
    debug(error);
  }
}

/**
 * Verify a branch name is a valid Git reference.
 *
 * @param {String} branch the branch name to verify.
 * @param {Object} [execaOpts] Options to pass to `execa`.
 *
 * @return {Boolean} `true` if valid, falsy otherwise.
 */
async function verifyBranchName(branch, execaOpts) {
  try {
    return (await execa('git', ['check-ref-format', `refs/heads/${branch}`], execaOpts)).exitCode === 0;
=======
>>>>>>> 9eaf9552
  } catch (error) {
    debug(error);
  }
}

/**
 * Verify the local branch is up to date with the remote one.
 *
 * @param {String} repositoryUrl The remote repository URL.
 * @param {String} branch The repository branch for which to verify status.
 * @param {Object} [execaOpts] Options to pass to `execa`.
 *
 * @return {Boolean} `true` is the HEAD of the current local branch is the same as the HEAD of the remote branch, falsy otherwise.
 */
async function isBranchUpToDate(repositoryUrl, branch, execaOpts) {
  const {stdout: remoteHead} = await execa('git', ['ls-remote', '--heads', repositoryUrl, branch], execaOpts);
  try {
    return await isRefInHistory(remoteHead.match(/^(\w+)?/)[1], branch, false, execaOpts);
  } catch (error) {
    debug(error);
  }
}

module.exports = {
  getTagHead,
  getTags,
  getCommits,
  getBranches,
  isRefInHistory,
  isRefExists,
  fetch,
  getGitHead,
  repoUrl,
  isGitRepo,
  verifyAuth,
  tag,
  push,
  verifyTagName,
  isBranchUpToDate,
  verifyBranchName,
};<|MERGE_RESOLUTION|>--- conflicted
+++ resolved
@@ -94,7 +94,6 @@
     return true;
   } catch (error) {
     if (error.exitCode === 1) {
-<<<<<<< HEAD
       if (findRebasedTags) {
         const [tagCommit] = await getStream.array(
           gitLogParser.parse({_: ref, n: '1'}, {cwd: execaOpts.cwd, env: {...process.env, ...execaOpts.env}})
@@ -102,8 +101,6 @@
         return (await getBranchCommits(branch, execaOpts)).some(matches(pick(tagCommit, ['message', 'author'])));
       }
 
-=======
->>>>>>> 9eaf9552
       return false;
     }
 
@@ -140,7 +137,6 @@
     (await execa('git', ['rev-parse', '--verify', branch], {...execaOpts, reject: false})).exitCode === 0;
 
   try {
-<<<<<<< HEAD
     await execa(
       'git',
       [
@@ -151,7 +147,7 @@
       ],
       execaOpts
     );
-  } catch (error) {
+  } catch (_) {
     await execa(
       'git',
       [
@@ -161,11 +157,6 @@
       ],
       execaOpts
     );
-=======
-    await execa('git', ['fetch', '--unshallow', '--tags', repositoryUrl], execaOpts);
-  } catch (_) {
-    await execa('git', ['fetch', '--tags', repositoryUrl], execaOpts);
->>>>>>> 9eaf9552
   }
 }
 
@@ -264,7 +255,6 @@
 async function verifyTagName(tagName, execaOpts) {
   try {
     return (await execa('git', ['check-ref-format', `refs/tags/${tagName}`], execaOpts)).exitCode === 0;
-<<<<<<< HEAD
   } catch (error) {
     debug(error);
   }
@@ -281,8 +271,6 @@
 async function verifyBranchName(branch, execaOpts) {
   try {
     return (await execa('git', ['check-ref-format', `refs/heads/${branch}`], execaOpts)).exitCode === 0;
-=======
->>>>>>> 9eaf9552
   } catch (error) {
     debug(error);
   }
