--- conflicted
+++ resolved
@@ -52,22 +52,12 @@
     ? dirname(resolveFrom.silent(__dirname, pluginsPath[name]) || resolveFrom(cwd, pluginsPath[name]))
     : __dirname;
 
-<<<<<<< HEAD
-  // See https://github.com/mysticatea/eslint-plugin-node/issues/250
-=======
->>>>>>> d170f73e
   if (isFunction(name)) {
     return name;
   }
 
-<<<<<<< HEAD
-  const { default: cjsExport, ...esmNamedExports } = await import(
-    resolveFrom.silent(basePath, name) || resolveFrom(cwd, name)
-  );
-=======
   const file = resolveFrom.silent(basePath, name) || resolveFrom(cwd, name);
   const { default: cjsExport, ...esmNamedExports } = await import(`file://${file}`);
->>>>>>> d170f73e
 
   if (cjsExport) {
     return cjsExport;
